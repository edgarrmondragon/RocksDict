name: PR check

on:
  pull_request:
    branches: [ main, speedict ]

jobs:
  macos:
    runs-on: macos-latest
    strategy:
      fail-fast: false
      matrix:
        py_version: [3.7, 3.8, 3.9, "3.10", "3.11"]
    steps:
      - uses: actions/checkout@v2
      - uses: actions/setup-python@v4
        with:
          python-version: ${{ matrix.py_version }}
          architecture: x64
      - name: Install Rust toolchain
        uses: actions-rs/toolchain@v1
        with:
          toolchain: stable
          default: true
      - name: Build wheels - universal2
        run: |
          export MACOSX_DEPLOYMENT_TARGET=10.14
          rustup target add aarch64-apple-darwin
          pip install maturin
          maturin build --release --target universal2-apple-darwin --out dist
      - name: Install built wheel - universal2
        run: |
<<<<<<< HEAD
          pip install speedict --no-index --find-links dist --force-reinstall
=======
          pip install rocksdict --no-index --find-links dist --force-reinstall || true
          pip install speedict --no-index --find-links dist --force-reinstall || true
>>>>>>> f8e9206d
      - name: Python UnitTest
        run: |
          python -m unittest discover -v test
      - name: Upload wheels
        uses: actions/upload-artifact@v2
        with:
          name: wheels
          path: dist

  windows:
    runs-on: windows-latest
    strategy:
      fail-fast: false
      matrix:
        target: [x64, x86]
        py_version: [ 3.7, 3.8, 3.9, "3.10", "3.11" ]
    steps:
      - uses: actions/checkout@v2
      - uses: actions/setup-python@v4
        with:
          python-version: ${{ matrix.py_version }}
          architecture: ${{ matrix.target }}
      - name: Install LLVM and Clang
        uses: KyleMayes/install-llvm-action@v1
        with:
          version: 11.0
          directory: ${{ runner.temp }}/llvm-11.0
      - name: Install Rust toolchain
        uses: actions-rs/toolchain@v1
        with:
          toolchain: stable
          default: true
      - name: Build wheels
        uses: messense/maturin-action@v1
        with:
          target: ${{ matrix.target }}
          args: --release --out dist
        env:
          LIBCLANG_PATH: ${{ runner.temp }}/llvm-11.0/lib
      - name: Install built wheel and test
        run: |
<<<<<<< HEAD
          pip install speedict --no-index --find-links dist --force-reinstall
=======
          pip install rocksdict --no-index --find-links dist --force-reinstall || true
          pip install speedict --no-index --find-links dist --force-reinstall || true
>>>>>>> f8e9206d
          python -m unittest discover -v test
      - name: Upload wheels
        uses: actions/upload-artifact@v2
        with:
          name: wheels
          path: dist

  manylinux_2_28:
    runs-on: ubuntu-latest
    strategy:
      fail-fast: false
      matrix:
        target: [x86_64]
    steps:
      - uses: actions/checkout@v2
      - uses: actions/setup-python@v4
        with:
          python-version: 3.9
          architecture: x64
      - name: Build Wheels
        uses: messense/maturin-action@v1
        with:
          rust-toolchain: stable
          rustup-components: rustfmt
          target: ${{ matrix.target }}
          manylinux: 2_28
          args: --release --out dist --interpreter '3.7 3.8 3.9 3.10 3.11'
          container: messense/manylinux_2_28-cross:${{ matrix.target }}
      - name: Install built wheel and test
        if: matrix.target == 'x86_64'
        run: |
<<<<<<< HEAD
          pip install speedict --no-index --find-links dist --force-reinstall
=======
          pip install rocksdict --no-index --find-links dist --force-reinstall || true
          pip install speedict --no-index --find-links dist --force-reinstall || true
>>>>>>> f8e9206d
          python -m unittest discover -v test
      - name: Upload wheels
        uses: actions/upload-artifact@v2
        with:
          name: wheels
          path: dist

  manylinux2014:
    runs-on: ubuntu-latest
    strategy:
      fail-fast: false
      matrix:
        target: [x86_64]
    steps:
      - uses: actions/checkout@v2
      - uses: actions/setup-python@v4
        with:
          python-version: 3.9
          architecture: x64
      - name: Build Wheels
        uses: messense/maturin-action@v1
        with:
          rust-toolchain: stable
          rustup-components: rustfmt
          target: ${{ matrix.target }}
          manylinux: 2014
          args: --release --out dist --interpreter '3.7 3.8 3.9 3.10 3.11'
          container: congyuwang/manylinux2014:${{ matrix.target }}
      - name: Install built wheel and test
        if: matrix.target == 'x86_64'
        run: |
<<<<<<< HEAD
          pip install speedict --no-index --find-links dist --force-reinstall
=======
          pip install rocksdict --no-index --find-links dist --force-reinstall || true
          pip install speedict --no-index --find-links dist --force-reinstall || true
>>>>>>> f8e9206d
          python -m unittest discover -v test
      - name: Upload wheels
        uses: actions/upload-artifact@v2
        with:
          name: wheels
          path: dist

  linux-cross:
    runs-on: ubuntu-latest
    strategy:
      fail-fast: false
      matrix:
        target: [aarch64]
    steps:
      - uses: actions/checkout@v2
      - uses: actions/setup-python@v4
        with:
          python-version: 3.9
      - name: Build Wheels
        uses: messense/maturin-action@v1
        with:
          rust-toolchain: stable
          rustup-components: rustfmt
          target: ${{ matrix.target }}
          manylinux: 2_28
          args: --release --out dist --interpreter '3.7 3.8 3.9 3.10 3.11'
          container: congyuwang/manylinux_2_28-cross:${{ matrix.target }}
      - uses: uraimo/run-on-arch-action@v2
        if: matrix.target != 'ppc64'
        name: Install built wheel and test
        with:
          arch: ${{ matrix.target }}
          distro: ubuntu22.04
          githubToken: ${{ github.token }}
          install: |
            apt-get update
            apt-get install -y --no-install-recommends python3 python3-pip
            pip3 install -U pip
          run: |
<<<<<<< HEAD
            pip3 install speedict --no-index --find-links dist --force-reinstall
=======
            pip3 install rocksdict --no-index --find-links dist --force-reinstall || true
            pip3 install speedict --no-index --find-links dist --force-reinstall || true
>>>>>>> f8e9206d
            python3 -m unittest discover -v test
      - name: Upload wheels
        uses: actions/upload-artifact@v2
        with:
          name: wheels
          path: dist<|MERGE_RESOLUTION|>--- conflicted
+++ resolved
@@ -30,12 +30,8 @@
           maturin build --release --target universal2-apple-darwin --out dist
       - name: Install built wheel - universal2
         run: |
-<<<<<<< HEAD
-          pip install speedict --no-index --find-links dist --force-reinstall
-=======
           pip install rocksdict --no-index --find-links dist --force-reinstall || true
           pip install speedict --no-index --find-links dist --force-reinstall || true
->>>>>>> f8e9206d
       - name: Python UnitTest
         run: |
           python -m unittest discover -v test
@@ -77,12 +73,8 @@
           LIBCLANG_PATH: ${{ runner.temp }}/llvm-11.0/lib
       - name: Install built wheel and test
         run: |
-<<<<<<< HEAD
-          pip install speedict --no-index --find-links dist --force-reinstall
-=======
           pip install rocksdict --no-index --find-links dist --force-reinstall || true
           pip install speedict --no-index --find-links dist --force-reinstall || true
->>>>>>> f8e9206d
           python -m unittest discover -v test
       - name: Upload wheels
         uses: actions/upload-artifact@v2
@@ -114,12 +106,8 @@
       - name: Install built wheel and test
         if: matrix.target == 'x86_64'
         run: |
-<<<<<<< HEAD
-          pip install speedict --no-index --find-links dist --force-reinstall
-=======
           pip install rocksdict --no-index --find-links dist --force-reinstall || true
           pip install speedict --no-index --find-links dist --force-reinstall || true
->>>>>>> f8e9206d
           python -m unittest discover -v test
       - name: Upload wheels
         uses: actions/upload-artifact@v2
@@ -151,12 +139,8 @@
       - name: Install built wheel and test
         if: matrix.target == 'x86_64'
         run: |
-<<<<<<< HEAD
-          pip install speedict --no-index --find-links dist --force-reinstall
-=======
           pip install rocksdict --no-index --find-links dist --force-reinstall || true
           pip install speedict --no-index --find-links dist --force-reinstall || true
->>>>>>> f8e9206d
           python -m unittest discover -v test
       - name: Upload wheels
         uses: actions/upload-artifact@v2
@@ -196,12 +180,8 @@
             apt-get install -y --no-install-recommends python3 python3-pip
             pip3 install -U pip
           run: |
-<<<<<<< HEAD
-            pip3 install speedict --no-index --find-links dist --force-reinstall
-=======
             pip3 install rocksdict --no-index --find-links dist --force-reinstall || true
             pip3 install speedict --no-index --find-links dist --force-reinstall || true
->>>>>>> f8e9206d
             python3 -m unittest discover -v test
       - name: Upload wheels
         uses: actions/upload-artifact@v2
