--- conflicted
+++ resolved
@@ -11,13 +11,8 @@
 crate-type = ["cdylib"]
 
 [dependencies]
-<<<<<<< HEAD
 speedb = { git = "https://github.com/Congyuwang/rust-rocksdb", tag = "speedict-v2.4.1" }
 libspeedb-sys = { git = "https://github.com/Congyuwang/rust-rocksdb", tag = "speedict-v2.4.1" }
-=======
-rocksdb = { git = "https://github.com/Congyuwang/rust-rocksdb", tag = "v0.21.0+8.1.1" }
-librocksdb-sys = { git = "https://github.com/Congyuwang/rust-rocksdb", tag = "v0.21.0+8.1.1" }
->>>>>>> f8e9206d
 pyo3-log = "0.8"
 log = "0.4"
 serde = { version = "1", features = ["derive"] }
