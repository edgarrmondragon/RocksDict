--- conflicted
+++ resolved
@@ -1,13 +1,7 @@
 [project]
-<<<<<<< HEAD
 name = "speedict"
 version = "0.3.11"
 description = "Speedb Python Binding"
-=======
-name = "rocksdict"
-version = "0.3.13"
-description = "Rocksdb Python Binding"
->>>>>>> f8e9206d
 long_description_content_type="text/markdown"
 readme = "README.md"
 keywords = ["speedb", "dbm", "dict", "key-value"]
